var util = require('util');
var utils = require('./utils.js');
var Int64 = require('node-int64');
var uuid = require('node-uuid');

var opcodes = {
  error: 0x00,
  startup: 0x01,
  ready: 0x02,
  authenticate: 0x03,
  credentials: 0x04,
  options: 0x05,
  supported: 0x06,
  query: 0x07,
  result: 0x08,
  prepare: 0x09,
  execute: 0x0a,
  register: 0x0b,
  event: 0x0c,
  //Represents the maximum number supported by the protocol
  maxCode: 0x0c
};

var consistencies = {
  any: 0,
  one: 1,
  two: 2,
  three: 3,
  quorum: 4,
  all: 5,
  local_quorum: 6,
  each_quorum: 7
};

var dataTypes = {
  custom:     0x0000,
  ascii:      0x0001,
  bigint:     0x0002,
  blob:       0x0003,
  boolean:    0x0004,
  counter:    0x0005,
  decimal:    0x0006,
  double:     0x0007,
  float:      0x0008,
  int:        0x0009,
  text:       0x000a,
  timestamp:  0x000b,
  uuid:       0x000c,
  varchar:    0x000d,
  varint:     0x000e,
  timeuuid:   0x000f,
  inet:       0x0010,
  list:       0x0020,
  map:        0x0021,
  set:        0x0022
};

/**
 * Server error codes returned by Cassandra
 */
var responseErrorCodes = {
  serverError: 0x0000,
  protocolError: 0x000A,
  badCredentials: 0x0100,
  unavailableException: 0x1000,
  overloaded: 0x1001,
  isBootstrapping: 0x1002,
  truncateError: 0x1003,
  writeTimeout: 0x1100,
  readTimeout: 0x1200,
  syntaxError: 0x2000,
  unauthorized: 0x2100,
  invalid: 0x2200,
  configError: 0x2300,
  alreadyExists: 0x2400,
  unprepared: 0x2500
};

/**
 * Encodes and decodes from a type to Cassandra bytes
 */
var typeEncoder = (function(){
  /**
   * Decodes Cassandra bytes into Javascript values.
   */
  function decode(bytes, type) {
    if (bytes === null) {
      return null;
    }
    switch(type[0]) {
      case dataTypes.custom:
      case dataTypes.decimal:
      case dataTypes.inet:
      case dataTypes.varint:
        //return buffer and move on :)
        return utils.copyBuffer(bytes);
        break;
      case dataTypes.ascii:
        return bytes.toString('ascii');
      case dataTypes.bigint:
      case dataTypes.counter:
        return decodeBigNumber(utils.copyBuffer(bytes));
      case dataTypes.timestamp:
        return decodeTimestamp(utils.copyBuffer(bytes));
      case dataTypes.blob:
        return utils.copyBuffer(bytes);
      case dataTypes.boolean:
        return !!bytes.readUInt8(0);
      case dataTypes.double:
        return bytes.readDoubleBE(0);
      case dataTypes.float:
        return bytes.readFloatBE(0);
      case dataTypes.int:
        return bytes.readInt32BE(0);
      case dataTypes.uuid:
      case dataTypes.timeuuid:
        return uuid.unparse(bytes);
      case dataTypes.text:
      case dataTypes.varchar:
        return bytes.toString('utf8');
      case dataTypes.list:
      case dataTypes.set:
        var list = decodeList(bytes, type[1][0]);
        return list;
      case dataTypes.map:
        var map = decodeMap(bytes, type[1][0][0], type[1][1][0]);
        return map;
    }

    throw new Error('Unknown data type: ' + type[0]);
  }
  
  function decodeBigNumber (bytes) {
    var value = new Int64(bytes);
    return value;
  }
  
  function decodeTimestamp (bytes) {
    var value = decodeBigNumber(bytes);
    if (isFinite(value)) {
      return new Date(value.valueOf());
    }
    return value;
  }

  /*
   * Reads a list from bytes
   */
  function decodeList (bytes, type) {
    var offset = 0;
    //a short containing the total items
    var totalItems = bytes.readUInt16BE(offset);
    offset += 2;
    var list = [];
    for(var i = 0; i < totalItems; i++) {
      //bytes length of the item
      var length = bytes.readUInt16BE(offset);
      offset += 2;
      //slice it
      list.push(decode(bytes.slice(offset, offset+length), [type]));
      offset += length;
    }
    return list;
  }

  /*
   * Reads a map (key / value) from bytes
   */
  function decodeMap (bytes, type1, type2) {
    var offset = 0;
    //a short containing the total items
    var totalItems = bytes.readUInt16BE(offset);
    offset += 2;
    var map = {};
    for(var i = 0; i < totalItems; i++) {
      var keyLength = bytes.readUInt16BE(offset);
      offset += 2;
      var key = decode(bytes.slice(offset, offset+keyLength), [type1]);
      offset += keyLength;
      var valueLength = bytes.readUInt16BE(offset);
      offset += 2;
      var value = decode(bytes.slice(offset, offset+valueLength), [type2]);
      map[key] = value;
      offset += valueLength;
    }
    return map;
  }
  
  function encode (item) {
    if (item === null) {
      return null;
    }
    var value = item;
    var type = null;
    //TODO: Subtype
    if (item.hint) {
      type = item.hint;
      value = item.value;
    }
    if (value === null) {
      return null;
    }
    if (!type) {
      //TODO: Handle all types
      if (typeof value === 'number') {
        //TODO: Floats / Int64
        type = dataTypes.int;
      }
      else if (typeof value === 'string') {
        type = dataTypes.text;
      }
      else if (value instanceof Buffer) {
        type = dataTypes.blob;
      }
      //type = guessDataType(value);
      // Assume all other objects are some kind of collection
      else if (value instanceof Object) {
        type = dataTypes[utils.guessCollectionType(value)];
      }
    }
    switch (type) {
      case dataTypes.int:
        return encodeInt(value);
      case dataTypes.float:
        return encodeFloat(value);
      case dataTypes.double:
        return encodeDouble(value);
      case dataTypes.boolean:
        return encodeBoolean(value);
      case dataTypes.text:
      case dataTypes.varchar:
        return encodeString(value);
      case dataTypes.ascii:
        return encodeString(value, 'ascii');
      case dataTypes.custom:
      case dataTypes.decimal:
      case dataTypes.inet:
      case dataTypes.varint:
      case dataTypes.blob:
        return encodeBlob(value, type);
<<<<<<< HEAD
      case dataTypes.bigint:
      case dataTypes.counter:
        return encodeBigNumber(value, type);
      case dataTypes.timestamp:
        return encodeTimestamp(value, type);
      case dataTypes.list:
      case dataTypes.set:
        return encodeList(value, type);
      case dataTypes.map:
        return encodeMap(value);
=======
      case dataTypes.map:
      case dataTypes.list:
      case dataTypes.set:
        return encodeCollection(value, type);
      case dataTypes.uuid:
      case dataTypes.timeuuid:
        return uuid.unparse(bytes);
>>>>>>> b9f94f61
      default:
        throw new Error('Type not supported');
    }
  }
  
  /**
   * Try to guess the Cassandra type to be stored, based on the javascript value type
   */
  function guessDataType (value) {
    var dataType = null;
    if (typeof value === 'number') {
      dataType = dataTypes.int;
      if (value % 1 !== 0) {
        dataType = dataTypes.double;
      }
    }
    else if (typeof value === 'string') {
      dataType = dataTypes.text;
    }
    else if (value instanceof Buffer) {
      dataType = dataTypes.blob;
    }
    else if (util.isArray(value)) {
      dataType = dataTypes.list;
    }
    else if (value === true || value === false) {
      dataType = dataTypes.boolean;
    }
    return dataType;
  }
  
  function encodeInt (value) {
    if (typeof value !== 'number') {
      throw new TypeError(null, value, 'number');
    }
    var buf = new Buffer(4);
    buf.writeInt32BE(value, 0);
    return buf;
  }
  
  function encodeFloat (value) {
    if (typeof value !== 'number') {
      throw new TypeError(null, value, 'number');
    }
    var buf = new Buffer(4);
    buf.writeFloatBE(value, 0);
    return buf;
  }
  
  function encodeDouble (value) {
    if (typeof value !== 'number') {
      throw new TypeError(null, value, 'number');
    }
    var buf = new Buffer(8);
    buf.writeDoubleBE(value, 0);
    return buf;
  }
  
  function encodeTimestamp (value, type) {
    if (value instanceof Date) {
      value = value.getTime();
    }
    return encodeBigNumber (value, type);
  }
  
  function encodeBigNumber (value, type) {
    var buf = null;
    if (value instanceof Buffer) {
      buf = value;
    } else if (value instanceof Int64) {
      buf = value.buffer;
    } else if (typeof value === 'number') {
      buf = new Int64(value).buffer;
    }
    if (buf === null) {
      throw new TypeError(null, value, Buffer, null, type);
    }
    return buf;
  }
  
  function encodeString (value, encoding) {
    if (typeof value !== 'string') {
      throw new TypeError(null, value, 'string');
    }
    var buf = new Buffer(value, encoding);
    return buf;
  }
  
  function encodeBlob (value, type) {
    if (!(value instanceof Buffer)) {
      throw new TypeError(null, value, Buffer, null, type);
    }
    return value;
  }

  function encodeCollection(value, type){
    switch (type){
      case dataTypes.map:
         return new Buffer(utils.queryParser.stringifyMap(value), 'utf8');
        break;
      case dataTypes.set:
        return new Buffer(utils.queryParser.stringifySet(value), 'utf8');
        break;
      case dataTypes.list:
        return new Buffer(utils.queryParser.stringifyList(value), 'utf8');
        break;
      default:
        throw new Error('Invalid type provided');
    }
  }
  
  function encodeBoolean(value) {
    return new Buffer([(value ? 1 : 0)]);
  }
  
  function encodeList(value, type) {
    if (!util.isArray(value)) {
      throw new TypeError(null, value, Array, null, type);
    }
    if (value.length === 0) {
      return null;
    }
    var parts = [];
    parts.push(getLengthBuffer(value));
    for (var i=0;i<value.length;i++) {
      var bytes = encode(value[i]);
      //include item byte length
      parts.push(getLengthBuffer(bytes));
      //include item
      parts.push(bytes);
    }
    return Buffer.concat(parts);
  }
<<<<<<< HEAD
  
  function encodeMap(value) {
    var parts = [];
    var propCounter = 0;
    for (var key in value) {
      //add the key and the value
      var keyBuffer = encode(key);
      //include item byte length
      parts.push(getLengthBuffer(keyBuffer));
      //include item
      parts.push(keyBuffer);
      //value
      var valueBuffer = encode(value[key]);
      //include item byte length
      parts.push(getLengthBuffer(valueBuffer));
      //include item
      if (valueBuffer != null) {
        parts.push(valueBuffer);
      }
      propCounter++;
    }
    
    parts.unshift(getLengthBuffer(propCounter));
    
    return Buffer.concat(parts);
  }
  
  /**
   * Gets a buffer containing with 2 bytes representing the array length or the value
   */
  function getLengthBuffer(value) {
    var lengthBuffer = new Buffer(2);
    if (!value) {
      lengthBuffer.writeUInt16BE(0, 0);
    }
    else if (value.length) {
      lengthBuffer.writeUInt16BE(value.length, 0);
    }
    else {
      lengthBuffer.writeUInt16BE(value, 0);
    }
    return lengthBuffer;
  }
  
=======

>>>>>>> b9f94f61
  return {
    decode: decode,
    encode: encode,
    guessDataType: guessDataType};
})();

function QueryLiteral (value) {
  this.value = value;
}

QueryLiteral.prototype.toString = function () {
  return this.value.toString();
}

/**
 * Base Error
 */
function DriverError (message, constructor) {
  Error.captureStackTrace(this, constructor || this);
  this.name = constructor.name;
  this.message = message || 'Error';
  this.info = 'Cassandra Driver Error';
}
util.inherits(DriverError, Error);

function TimeoutError (message) {
  TimeoutError.super_.call(this, message, this.constructor);
  this.info = 'Represents an error that happens when the maximum amount of time for an operation passed.';
}
util.inherits(TimeoutError, DriverError);

function TypeError (message, value, expectedType, actualType, reference) {
  if (!message) {
    message = 'Type not supported for operation';
  }
  TimeoutError.super_.call(this, message, this.constructor);
  this.value = value;
  this.expectedType = expectedType;
  this.actualType = actualType;
  this.reference = reference;
  this.info = 'Represents an error that happens when trying to convert from one type to another.';
}
util.inherits(TypeError, DriverError);


exports.opcodes = opcodes;
exports.consistencies = consistencies;
exports.responseErrorCodes = responseErrorCodes;
exports.dataTypes = dataTypes;
exports.typeEncoder = typeEncoder;
exports.QueryLiteral = QueryLiteral;
exports.DriverError = DriverError;
exports.TimeoutError = TimeoutError;<|MERGE_RESOLUTION|>--- conflicted
+++ resolved
@@ -201,22 +201,7 @@
       return null;
     }
     if (!type) {
-      //TODO: Handle all types
-      if (typeof value === 'number') {
-        //TODO: Floats / Int64
-        type = dataTypes.int;
-      }
-      else if (typeof value === 'string') {
-        type = dataTypes.text;
-      }
-      else if (value instanceof Buffer) {
-        type = dataTypes.blob;
-      }
-      //type = guessDataType(value);
-      // Assume all other objects are some kind of collection
-      else if (value instanceof Object) {
-        type = dataTypes[utils.guessCollectionType(value)];
-      }
+      type = guessDataType(value);
     }
     switch (type) {
       case dataTypes.int:
@@ -228,6 +213,7 @@
       case dataTypes.boolean:
         return encodeBoolean(value);
       case dataTypes.text:
+      case dataTypes.uuid:
       case dataTypes.varchar:
         return encodeString(value);
       case dataTypes.ascii:
@@ -236,9 +222,9 @@
       case dataTypes.decimal:
       case dataTypes.inet:
       case dataTypes.varint:
+      case dataTypes.timeuuid:
       case dataTypes.blob:
         return encodeBlob(value, type);
-<<<<<<< HEAD
       case dataTypes.bigint:
       case dataTypes.counter:
         return encodeBigNumber(value, type);
@@ -249,15 +235,6 @@
         return encodeList(value, type);
       case dataTypes.map:
         return encodeMap(value);
-=======
-      case dataTypes.map:
-      case dataTypes.list:
-      case dataTypes.set:
-        return encodeCollection(value, type);
-      case dataTypes.uuid:
-      case dataTypes.timeuuid:
-        return uuid.unparse(bytes);
->>>>>>> b9f94f61
       default:
         throw new Error('Type not supported');
     }
@@ -352,22 +329,6 @@
     }
     return value;
   }
-
-  function encodeCollection(value, type){
-    switch (type){
-      case dataTypes.map:
-         return new Buffer(utils.queryParser.stringifyMap(value), 'utf8');
-        break;
-      case dataTypes.set:
-        return new Buffer(utils.queryParser.stringifySet(value), 'utf8');
-        break;
-      case dataTypes.list:
-        return new Buffer(utils.queryParser.stringifyList(value), 'utf8');
-        break;
-      default:
-        throw new Error('Invalid type provided');
-    }
-  }
   
   function encodeBoolean(value) {
     return new Buffer([(value ? 1 : 0)]);
@@ -391,7 +352,6 @@
     }
     return Buffer.concat(parts);
   }
-<<<<<<< HEAD
   
   function encodeMap(value) {
     var parts = [];
@@ -436,9 +396,6 @@
     return lengthBuffer;
   }
   
-=======
-
->>>>>>> b9f94f61
   return {
     decode: decode,
     encode: encode,
